// Copyright (c) 2019 Intel Corporation
//
// Licensed under the Apache License, Version 2.0 (the "License");
// you may not use this file except in compliance with the License.
// You may obtain a copy of the License at
//
//     http://www.apache.org/licenses/LICENSE-2.0
//
// Unless required by applicable law or agreed to in writing, software
// distributed under the License is distributed on an "AS IS" BASIS,
// WITHOUT WARRANTIES OR CONDITIONS OF ANY KIND, either express or implied.
// See the License for the specific language governing permissions and
// limitations under the License.

#include "nav2_lifecycle_manager/lifecycle_manager_client.hpp"

#include <cmath>
#include <memory>

#include "tf2_geometry_msgs/tf2_geometry_msgs.h"
#include "nav2_util/geometry_utils.hpp"

namespace nav2_lifecycle_manager
{
using nav2_util::geometry_utils::orientationAroundZAxis;

LifecycleManagerClient::LifecycleManagerClient()
{
  // Create the node to use for all of the service clients
  node_ = std::make_shared<rclcpp::Node>("lifecycle_manager_client_service_client");

  // Create the service clients
  manager_client_ = node_->create_client<ManageLifecycleNodes>(manage_service_name_);
  is_active_client_ = node_->create_client<std_srvs::srv::Trigger>(active_service_name_);

  navigate_action_client_ =
    rclcpp_action::create_client<nav2_msgs::action::NavigateToPose>(node_, "NavigateToPose");

  initial_pose_publisher_ =
    node_->create_publisher<geometry_msgs::msg::PoseWithCovarianceStamped>(
    "initialpose", rclcpp::SystemDefaultsQoS());
}

bool
LifecycleManagerClient::startup()
{
  return callService(ManageLifecycleNodes::Request::STARTUP);
}

bool
LifecycleManagerClient::shutdown()
{
  return callService(ManageLifecycleNodes::Request::SHUTDOWN);
}

bool
LifecycleManagerClient::pause()
{
  return callService(ManageLifecycleNodes::Request::PAUSE);
}

bool
LifecycleManagerClient::resume()
{
  return callService(ManageLifecycleNodes::Request::RESUME);
}

bool
LifecycleManagerClient::reset()
{
  return callService(ManageLifecycleNodes::Request::RESET);
}

<<<<<<< HEAD
SystemStatus
LifecycleManagerClient::is_active(const std::chrono::nanoseconds timeout)
{
  auto request = std::make_shared<std_srvs::srv::Trigger::Request>();

  RCLCPP_INFO(node_->get_logger(), "Waiting for the lifecycle_manager's %s service...",
    active_service_name_.c_str());

  if (!is_active_client_->wait_for_service(timeout)) {
    return SystemStatus::TIMEOUT;
  }

  RCLCPP_INFO(node_->get_logger(), "send_async_request (%s) to the lifecycle_manager",
    active_service_name_.c_str());
  auto future_result = is_active_client_->async_send_request(request);

  if (rclcpp::spin_until_future_complete(node_, future_result, timeout) !=
    rclcpp::executor::FutureReturnCode::SUCCESS)
  {
    return SystemStatus::TIMEOUT;
  }

  if (future_result.get()->success) {
    return SystemStatus::ACTIVE;
  } else {
    return SystemStatus::INACTIVE;
  }
}

=======
>>>>>>> 3aab0745
void
LifecycleManagerClient::set_initial_pose(double x, double y, double theta)
{
  const double PI = 3.141592653589793238463;
  geometry_msgs::msg::PoseWithCovarianceStamped pose;

  pose.header.frame_id = "map";
  pose.header.stamp = node_->now();
  pose.pose.pose.position.x = x;
  pose.pose.pose.position.y = y;
  pose.pose.pose.position.z = 0.0;
  pose.pose.pose.orientation = orientationAroundZAxis(theta);
  pose.pose.covariance[6 * 0 + 0] = 0.5 * 0.5;
  pose.pose.covariance[6 * 1 + 1] = 0.5 * 0.5;
  pose.pose.covariance[6 * 5 + 5] = PI / 12.0 * PI / 12.0;

  initial_pose_publisher_->publish(pose);
}

bool
LifecycleManagerClient::navigate_to_pose(double x, double y, double theta)
{
  navigate_action_client_->wait_for_action_server();

  // Initialize the goal
  geometry_msgs::msg::PoseStamped target_pose;
  target_pose.pose.position.x = x;
  target_pose.pose.position.y = y;
  target_pose.pose.position.z = 0;
  target_pose.pose.orientation = orientationAroundZAxis(theta);

  auto goal = nav2_msgs::action::NavigateToPose::Goal();
  goal.pose = target_pose;

  // Enable result awareness by providing an empty lambda function
  auto send_goal_options =
    typename rclcpp_action::Client<nav2_msgs::action::NavigateToPose>::SendGoalOptions();
  send_goal_options.result_callback = [](auto) {};

  // Send it
  auto future_goal_handle = navigate_action_client_->async_send_goal(goal, send_goal_options);
  if (rclcpp::spin_until_future_complete(node_, future_goal_handle) !=
    rclcpp::executor::FutureReturnCode::SUCCESS)
  {
    RCLCPP_ERROR(node_->get_logger(), "send goal call failed");
    return false;
  }

  // Get the goal handle
  auto goal_handle = future_goal_handle.get();
  if (!goal_handle) {
    RCLCPP_ERROR(node_->get_logger(), "Goal was rejected by server");
    return false;
  }

  // Wait for the action to complete
  auto future_result = goal_handle->async_result();
  if (rclcpp::spin_until_future_complete(node_, future_result) !=
    rclcpp::executor::FutureReturnCode::SUCCESS)
  {
    RCLCPP_ERROR(node_->get_logger(), "get result call failed");
    return false;
  }

  // Get the final result
  auto wrapped_result = future_result.get();
  return wrapped_result.code == rclcpp_action::ResultCode::SUCCEEDED;
}

bool
LifecycleManagerClient::callService(uint8_t command)
{
  auto request = std::make_shared<ManageLifecycleNodes::Request>();
  request->command = command;

  RCLCPP_INFO(node_->get_logger(), "Waiting for the lifecycle_manager's %s service...",
    manage_service_name_.c_str());

  while (!manager_client_->wait_for_service(std::chrono::seconds(1))) {
    if (!rclcpp::ok()) {
      RCLCPP_ERROR(node_->get_logger(), "Client interrupted while waiting for service to appear");
      return false;
    }
    RCLCPP_INFO(node_->get_logger(), "Waiting for service to appear...");
  }

  RCLCPP_INFO(node_->get_logger(), "send_async_request (%s) to the lifecycle_manager",
    manage_service_name_.c_str());
  auto future_result = manager_client_->async_send_request(request);
  rclcpp::spin_until_future_complete(node_, future_result);
  return future_result.get()->success;
}

}  // namespace nav2_lifecycle_manager<|MERGE_RESOLUTION|>--- conflicted
+++ resolved
@@ -71,38 +71,6 @@
   return callService(ManageLifecycleNodes::Request::RESET);
 }
 
-<<<<<<< HEAD
-SystemStatus
-LifecycleManagerClient::is_active(const std::chrono::nanoseconds timeout)
-{
-  auto request = std::make_shared<std_srvs::srv::Trigger::Request>();
-
-  RCLCPP_INFO(node_->get_logger(), "Waiting for the lifecycle_manager's %s service...",
-    active_service_name_.c_str());
-
-  if (!is_active_client_->wait_for_service(timeout)) {
-    return SystemStatus::TIMEOUT;
-  }
-
-  RCLCPP_INFO(node_->get_logger(), "send_async_request (%s) to the lifecycle_manager",
-    active_service_name_.c_str());
-  auto future_result = is_active_client_->async_send_request(request);
-
-  if (rclcpp::spin_until_future_complete(node_, future_result, timeout) !=
-    rclcpp::executor::FutureReturnCode::SUCCESS)
-  {
-    return SystemStatus::TIMEOUT;
-  }
-
-  if (future_result.get()->success) {
-    return SystemStatus::ACTIVE;
-  } else {
-    return SystemStatus::INACTIVE;
-  }
-}
-
-=======
->>>>>>> 3aab0745
 void
 LifecycleManagerClient::set_initial_pose(double x, double y, double theta)
 {
