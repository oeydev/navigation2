// Copyright (c) 2019 Intel Corporation
//
// Licensed under the Apache License, Version 2.0 (the "License");
// you may not use this file except in compliance with the License.
// You may obtain a copy of the License at
//
//     http://www.apache.org/licenses/LICENSE-2.0
//
// Unless required by applicable law or agreed to in writing, software
// distributed under the License is distributed on an "AS IS" BASIS,
// WITHOUT WARRANTIES OR CONDITIONS OF ANY KIND, either express or implied.
// See the License for the specific language governing permissions and
// limitations under the License.

#ifndef NAV2_BEHAVIOR_TREE__GOAL_REACHED_CONDITION_HPP_
#define NAV2_BEHAVIOR_TREE__GOAL_REACHED_CONDITION_HPP_

#include <string>
#include <memory>

#include "rclcpp/rclcpp.hpp"
#include "behaviortree_cpp/condition_node.h"
#include "nav2_util/robot_utils.hpp"
#include "geometry_msgs/msg/pose_stamped.hpp"
<<<<<<< HEAD
#include "tf2_ros/buffer.h"
=======
#include "tf2_ros/transform_listener.h"
>>>>>>> 3aab0745

namespace nav2_behavior_tree
{

class GoalReachedCondition : public BT::ConditionNode
{
public:
  explicit GoalReachedCondition(const std::string & condition_name)
  : BT::ConditionNode(condition_name), initialized_(false)
  {
  }

  GoalReachedCondition() = delete;

  ~GoalReachedCondition()
  {
    cleanup();
  }

  BT::NodeStatus tick() override
  {
    if (!initialized_) {
      initialize();
    }

    if (isGoalReached()) {
      return BT::NodeStatus::SUCCESS;
    }
    return BT::NodeStatus::FAILURE;
  }

  void initialize()
  {
    node_ = blackboard()->template get<rclcpp::Node::SharedPtr>("node");
    node_->get_parameter_or<double>("goal_reached_tol", goal_reached_tol_, 0.25);
<<<<<<< HEAD
    tf_ = blackboard()->template get<std::shared_ptr<tf2_ros::Buffer>>("tf_buffer");
=======
    tf_ = std::make_shared<tf2_ros::Buffer>(node_->get_clock());
    tf_listener_ = std::make_shared<tf2_ros::TransformListener>(*tf_);
>>>>>>> 3aab0745

    initialized_ = true;
  }

  bool
  isGoalReached()
  {
    geometry_msgs::msg::PoseStamped current_pose;

<<<<<<< HEAD
=======
    rclcpp::spin_some(node_);
>>>>>>> 3aab0745
    if (!nav2_util::getCurrentPose(current_pose, *tf_)) {
      RCLCPP_DEBUG(node_->get_logger(), "Current robot pose is not available.");
      return false;
    }
    // TODO(mhpanah): replace this with a function
    blackboard()->get<geometry_msgs::msg::PoseStamped::SharedPtr>("goal", goal_);
    double dx = goal_->pose.position.x - current_pose.pose.position.x;
    double dy = goal_->pose.position.y - current_pose.pose.position.y;

    if ( (dx * dx + dy * dy) <= (goal_reached_tol_ * goal_reached_tol_) ) {
      return true;
    } else {
      return false;
    }
  }

protected:
  void cleanup()
  {
  }

private:
  rclcpp::Node::SharedPtr node_;
  std::shared_ptr<tf2_ros::Buffer> tf_;
<<<<<<< HEAD
=======
  std::shared_ptr<tf2_ros::TransformListener> tf_listener_;
>>>>>>> 3aab0745
  geometry_msgs::msg::PoseStamped::SharedPtr goal_;

  bool initialized_;
  double goal_reached_tol_;
};

}  // namespace nav2_behavior_tree

#endif  // NAV2_BEHAVIOR_TREE__GOAL_REACHED_CONDITION_HPP_<|MERGE_RESOLUTION|>--- conflicted
+++ resolved
@@ -22,11 +22,7 @@
 #include "behaviortree_cpp/condition_node.h"
 #include "nav2_util/robot_utils.hpp"
 #include "geometry_msgs/msg/pose_stamped.hpp"
-<<<<<<< HEAD
-#include "tf2_ros/buffer.h"
-=======
 #include "tf2_ros/transform_listener.h"
->>>>>>> 3aab0745
 
 namespace nav2_behavior_tree
 {
@@ -62,12 +58,8 @@
   {
     node_ = blackboard()->template get<rclcpp::Node::SharedPtr>("node");
     node_->get_parameter_or<double>("goal_reached_tol", goal_reached_tol_, 0.25);
-<<<<<<< HEAD
-    tf_ = blackboard()->template get<std::shared_ptr<tf2_ros::Buffer>>("tf_buffer");
-=======
     tf_ = std::make_shared<tf2_ros::Buffer>(node_->get_clock());
     tf_listener_ = std::make_shared<tf2_ros::TransformListener>(*tf_);
->>>>>>> 3aab0745
 
     initialized_ = true;
   }
@@ -77,10 +69,7 @@
   {
     geometry_msgs::msg::PoseStamped current_pose;
 
-<<<<<<< HEAD
-=======
     rclcpp::spin_some(node_);
->>>>>>> 3aab0745
     if (!nav2_util::getCurrentPose(current_pose, *tf_)) {
       RCLCPP_DEBUG(node_->get_logger(), "Current robot pose is not available.");
       return false;
@@ -105,10 +94,7 @@
 private:
   rclcpp::Node::SharedPtr node_;
   std::shared_ptr<tf2_ros::Buffer> tf_;
-<<<<<<< HEAD
-=======
   std::shared_ptr<tf2_ros::TransformListener> tf_listener_;
->>>>>>> 3aab0745
   geometry_msgs::msg::PoseStamped::SharedPtr goal_;
 
   bool initialized_;
