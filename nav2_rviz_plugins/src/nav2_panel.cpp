--- conflicted
+++ resolved
@@ -42,23 +42,8 @@
   // Create the state machine used to present the proper control button states in the UI
 
   const char * startup_msg = "Configure and activate all nav2 lifecycle nodes";
-<<<<<<< HEAD
-  const char * shutdown_msg = "Deactivate and cleanup all nav2 lifecycle nodes";
-  const char * cancel_msg = "Cancel navigation";
-  const char * pause_msg = "Deactivate all nav2 lifecycle nodes";
-  const char * resume_msg = "Activate all nav2 lifecycle nodes";
-
-  pre_initial_ = new QState();
-  pre_initial_->setObjectName("pre_initial");
-  pre_initial_->assignProperty(start_reset_button_, "text", "Startup");
-  pre_initial_->assignProperty(start_reset_button_, "enabled", false);
-
-  pre_initial_->assignProperty(pause_resume_button_, "text", "Pause");
-  pre_initial_->assignProperty(pause_resume_button_, "enabled", false);
-=======
   const char * shutdown_msg = "Deactivate, cleanup, and shutdown all nav2 lifecycle nodes";
   const char * cancel_msg = "Cancel navigation";
->>>>>>> 3aab0745
 
   initial_ = new QState();
   initial_->setObjectName("initial");
@@ -69,103 +54,6 @@
   initial_->assignProperty(pause_resume_button_, "text", "Pause");
   initial_->assignProperty(pause_resume_button_, "enabled", false);
 
-<<<<<<< HEAD
-  // State entered when NavigateToPose is not active
-  idle_ = new QState();
-  idle_->setObjectName("idle");
-  idle_->assignProperty(start_reset_button_, "text", "Reset");
-  idle_->assignProperty(start_reset_button_, "toolTip", shutdown_msg);
-  idle_->assignProperty(start_reset_button_, "enabled", true);
-
-  idle_->assignProperty(pause_resume_button_, "text", "Pause");
-  idle_->assignProperty(pause_resume_button_, "enabled", true);
-  idle_->assignProperty(pause_resume_button_, "toolTip", pause_msg);
-
-  // State entered to cancel the NavigateToPose action
-  canceled_ = new QState();
-  canceled_->setObjectName("canceled");
-
-  // State entered to reset the nav2 lifecycle nodes
-  reset_ = new QState();
-  reset_->setObjectName("reset");
-
-  // State entered while the NavigateToPose action is active
-  running_ = new QState();
-  running_->setObjectName("running");
-  running_->assignProperty(start_reset_button_, "text", "Cancel");
-  running_->assignProperty(start_reset_button_, "toolTip", cancel_msg);
-
-  running_->assignProperty(pause_resume_button_, "text", "Pause");
-  running_->assignProperty(pause_resume_button_, "enabled", false);
-
-  // State entered when pause is requested
-  paused_ = new QState();
-  paused_->setObjectName("pausing");
-  paused_->assignProperty(start_reset_button_, "text", "Reset");
-  paused_->assignProperty(start_reset_button_, "toolTip", shutdown_msg);
-
-  paused_->assignProperty(pause_resume_button_, "text", "Resume");
-  paused_->assignProperty(pause_resume_button_, "toolTip", resume_msg);
-  paused_->assignProperty(pause_resume_button_, "enabled", true);
-
-  // State entered to resume the nav2 lifecycle nodes
-  resumed_ = new QState();
-  resumed_->setObjectName("resuming");
-
-  QObject::connect(initial_, SIGNAL(exited()), this, SLOT(onStartup()));
-  QObject::connect(canceled_, SIGNAL(exited()), this, SLOT(onCancel()));
-  QObject::connect(reset_, SIGNAL(exited()), this, SLOT(onShutdown()));
-  QObject::connect(paused_, SIGNAL(entered()), this, SLOT(onPause()));
-  QObject::connect(resumed_, SIGNAL(exited()), this, SLOT(onResume()));
-
-  // Start/Reset button click transitions
-  initial_->addTransition(start_reset_button_, SIGNAL(clicked()), idle_);
-  idle_->addTransition(start_reset_button_, SIGNAL(clicked()), reset_);
-  running_->addTransition(start_reset_button_, SIGNAL(clicked()), canceled_);
-  paused_->addTransition(start_reset_button_, SIGNAL(clicked()), reset_);
-
-  // Internal state transitions
-  canceled_->addTransition(canceled_, SIGNAL(entered()), idle_);
-  reset_->addTransition(reset_, SIGNAL(entered()), initial_);
-  resumed_->addTransition(resumed_, SIGNAL(entered()), idle_);
-
-  // Pause/Resume button click transitions
-  idle_->addTransition(pause_resume_button_, SIGNAL(clicked()), paused_);
-  paused_->addTransition(pause_resume_button_, SIGNAL(clicked()), resumed_);
-
-  // ROSAction Transitions
-  ROSActionQTransition * idleTransition = new ROSActionQTransition(QActionState::INACTIVE);
-  idleTransition->setTargetState(running_);
-  idle_->addTransition(idleTransition);
-
-  ROSActionQTransition * runningTransition = new ROSActionQTransition(QActionState::ACTIVE);
-  runningTransition->setTargetState(idle_);
-  running_->addTransition(runningTransition);
-
-  InitialThread * initialThread = new InitialThread(client_);
-  connect(initialThread, &InitialThread::finished, initialThread, &QObject::deleteLater);
-
-  QSignalTransition * activeSignal = new QSignalTransition(initialThread,
-      &InitialThread::activeSystem);
-  activeSignal->setTargetState(idle_);
-  pre_initial_->addTransition(activeSignal);
-
-  QSignalTransition * inactiveSignal = new QSignalTransition(initialThread,
-      &InitialThread::inactiveSystem);
-  inactiveSignal->setTargetState(initial_);
-  pre_initial_->addTransition(inactiveSignal);
-
-  state_machine_.addState(pre_initial_);
-  state_machine_.addState(initial_);
-  state_machine_.addState(idle_);
-  state_machine_.addState(running_);
-  state_machine_.addState(canceled_);
-  state_machine_.addState(reset_);
-  state_machine_.addState(paused_);
-  state_machine_.addState(resumed_);
-
-  state_machine_.setInitialState(pre_initial_);
-=======
   // State entered after NavigateToPose has been canceled
   canceled_ = new QState();
   canceled_->setObjectName("canceled");
@@ -222,7 +110,6 @@
   state_machine_.addState(completed_);
 
   state_machine_.setInitialState(initial_);
->>>>>>> 3aab0745
   state_machine_.start();
 
   // Lay out the items in the panel
@@ -233,11 +120,7 @@
   setLayout(main_layout);
 
   auto options = rclcpp::NodeOptions().arguments(
-<<<<<<< HEAD
-    {"--ros-args --remap __node:=navigation_dialog_action_client"});
-=======
     {"__node:=navigation_dialog_action_client"});
->>>>>>> 3aab0745
   client_node_ = std::make_shared<rclcpp::Node>("_", options);
 
   action_client_ = rclcpp_action::create_client<nav2_msgs::action::NavigateToPose>(client_node_,
@@ -246,11 +129,6 @@
 
   QObject::connect(&GoalUpdater, SIGNAL(updateGoal(double,double,double,QString)),  // NOLINT
     this, SLOT(onNewGoal(double,double,double,QString)));  // NOLINT
-<<<<<<< HEAD
-
-  initialThread->start();
-=======
->>>>>>> 3aab0745
 }
 
 Nav2Panel::~Nav2Panel()
