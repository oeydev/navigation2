--- conflicted
+++ resolved
@@ -54,11 +54,6 @@
   void onStartup();
   void onShutdown();
   void onCancel();
-<<<<<<< HEAD
-  void onPause();
-  void onResume();
-=======
->>>>>>> 3aab0745
   void onNewGoal(double x, double y, double theta, QString frame);
 
 private:
@@ -82,11 +77,8 @@
   // Goal-related state
   nav2_msgs::action::NavigateToPose::Goal goal_;
   GoalHandle::SharedPtr goal_handle_;
-<<<<<<< HEAD
-=======
 
   // A timer used to check on the completion status of the action
->>>>>>> 3aab0745
 
   // The client used to control the nav2 stack
   nav2_lifecycle_manager::LifecycleManagerClient client_;
@@ -98,50 +90,6 @@
 
   QState * pre_initial_{nullptr};
   QState * initial_{nullptr};
-<<<<<<< HEAD
-  QState * idle_{nullptr};
-  QState * reset_{nullptr};
-  QState * paused_{nullptr};
-  QState * resumed_{nullptr};
-  // The following states are added to allow for the state of the button to only expose reset
-  // while the NavigateToPose action is not active. While running, the user will be allowed to
-  // cancel the action. The ROSActionTransition allows for the state of the action to be detected
-  // and the button state to change automatically.
-  QState * running_{nullptr};
-  QState * canceled_{nullptr};
-};
-
-class InitialThread : public QThread
-{
-  Q_OBJECT
-
-public:
-  using SystemStatus = nav2_lifecycle_manager::SystemStatus;
-
-  explicit InitialThread(nav2_lifecycle_manager::LifecycleManagerClient & client)
-  : client_(client)
-  {}
-
-  void run() override
-  {
-    SystemStatus status = SystemStatus::TIMEOUT;
-    while (status == SystemStatus::TIMEOUT) {
-      status = client_.is_active(std::chrono::seconds(1));
-    }
-    if (status == SystemStatus::ACTIVE) {
-      emit activeSystem();
-    } else {
-      emit inactiveSystem();
-    }
-  }
-
-signals:
-  void activeSystem();
-  void inactiveSystem();
-
-private:
-  nav2_lifecycle_manager::LifecycleManagerClient client_;
-=======
   QState * starting_{nullptr};
   QState * stopping_{nullptr};
   // The following states are added to allow for the state of the button to only expose shutdown
@@ -153,7 +101,6 @@
   QState * running_{nullptr};
   QState * canceled_{nullptr};
   QState * completed_{nullptr};
->>>>>>> 3aab0745
 };
 
 }  // namespace nav2_rviz_plugins
