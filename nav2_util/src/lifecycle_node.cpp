// Copyright (c) 2019 Intel Corporation
//
// Licensed under the Apache License, Version 2.0 (the "License");
// you may not use this file except in compliance with the License.
// You may obtain a copy of the License at
//
//     http://www.apache.org/licenses/LICENSE-2.0
//
// Unless required by applicable law or agreed to in writing, software
// distributed under the License is distributed on an "AS IS" BASIS,
// WITHOUT WARRANTIES OR CONDITIONS OF ANY KIND, either express or implied.
// See the License for the specific language governing permissions and
// limitations under the License.

#include "nav2_util/lifecycle_node.hpp"

#include <memory>
#include <string>
#include <vector>

#include "lifecycle_msgs/msg/state.hpp"

namespace nav2_util
{

// The nav2_util::LifecycleNode class is temporary until we get the
// required support for lifecycle nodes in MessageFilter, TransformListener,
// and TransforBroadcaster. We have submitted issues for these and will
// be submitting PRs to add the fixes:
//
//     https://github.com/ros2/geometry2/issues/95
//     https://github.com/ros2/geometry2/issues/94
//     https://github.com/ros2/geometry2/issues/70
//
// Until then, this class can provide a normal ROS node that has a thread
// that processes the node's messages. If a derived class needs to interface
// to one of these classes - MessageFilter, etc. - that don't yet support
// lifecycle nodes, it can simply set the use_rclcpp_node flag in the
// constructor and then provide the rclcpp_node_ to the helper classes, like
// MessageFilter.
//

LifecycleNode::LifecycleNode(
  const std::string & node_name,
  const std::string & namespace_, bool use_rclcpp_node,
  const rclcpp::NodeOptions & options)
: rclcpp_lifecycle::LifecycleNode(node_name, namespace_, options),
  use_rclcpp_node_(use_rclcpp_node)
{
  if (use_rclcpp_node_) {
    std::vector<std::string> new_args = options.arguments();
    new_args.push_back("--ros-args");
<<<<<<< HEAD
    new_args.push_back("-r");
=======
>>>>>>> 3aab0745
    new_args.push_back(std::string("__node:=") + this->get_name() + "_rclcpp_node");
    new_args.push_back("--");
    rclcpp_node_ = std::make_shared<rclcpp::Node>(
      "_", namespace_, rclcpp::NodeOptions(options).arguments(new_args));
    rclcpp_thread_ = std::make_unique<std::thread>(
      [&](rclcpp::Node::SharedPtr node) {
        rclcpp_exec_.add_node(node);
        rclcpp_exec_.spin();
        rclcpp_exec_.remove_node(node);
      },
      rclcpp_node_);
  }
}

LifecycleNode::~LifecycleNode()
{
  // In case this lifecycle node wasn't properly shut down, do it here
  if (get_current_state().id() ==
    lifecycle_msgs::msg::State::PRIMARY_STATE_ACTIVE)
  {
    on_deactivate(get_current_state());
    on_cleanup(get_current_state());
  }

  if (use_rclcpp_node_) {
    rclcpp_exec_.cancel();
    rclcpp_thread_->join();
  }
}

}  // namespace nav2_util<|MERGE_RESOLUTION|>--- conflicted
+++ resolved
@@ -50,10 +50,6 @@
   if (use_rclcpp_node_) {
     std::vector<std::string> new_args = options.arguments();
     new_args.push_back("--ros-args");
-<<<<<<< HEAD
-    new_args.push_back("-r");
-=======
->>>>>>> 3aab0745
     new_args.push_back(std::string("__node:=") + this->get_name() + "_rclcpp_node");
     new_args.push_back("--");
     rclcpp_node_ = std::make_shared<rclcpp::Node>(
