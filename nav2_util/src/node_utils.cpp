--- conflicted
+++ resolved
@@ -82,11 +82,7 @@
     rclcpp::NodeOptions()
     .start_parameter_services(false)
     .start_parameter_event_publisher(false)
-<<<<<<< HEAD
-    .arguments({"--ros-args", "-r", "__node:=" + generate_internal_node_name(prefix), "--"});
-=======
     .arguments({"--ros-args", "__node:=" + generate_internal_node_name(prefix), "--"});
->>>>>>> 3aab0745
   return rclcpp::Node::make_shared("_", options);
 }
 
