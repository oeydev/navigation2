--- conflicted
+++ resolved
@@ -5,16 +5,11 @@
 SCRIPT_DIR="$( cd "$( dirname "${BASH_SOURCE[0]}" )" && pwd )"  # gets the directory of this script
 
 # Skip flaky tests. Nav2 system tests will be run later.
-<<<<<<< HEAD
-colcon test --packages-skip nav2_system_tests nav2_recoveries
-
-=======
 colcon test --packages-skip nav2_system_tests nav2_dynamic_params nav2_recoveries
 
 # run the stable tests in nav2_dynamic_params
 colcon test --packages-select nav2_dynamic_params --ctest-args --exclude-regex "test_dynamic_params_client"
 
->>>>>>> 3aab0745
 # run the stable tests in nav2_recoveries
 colcon test --packages-select nav2_recoveries --ctest-args --exclude-regex "test_recoveries"
 
@@ -28,11 +23,6 @@
 colcon test-result --verbose
 
 $SCRIPT_DIR/ctest_retry.bash -r 3 -d build/nav2_system_tests -t test_localization$
-<<<<<<< HEAD
-$SCRIPT_DIR/ctest_retry.bash -r 3 -d build/nav2_system_tests -t test_planner_costmaps$
-$SCRIPT_DIR/ctest_retry.bash -r 3 -d build/nav2_system_tests -t test_planner_random$
-=======
 $SCRIPT_DIR/ctest_retry.bash -r 3 -d build/nav2_system_tests -t test_planner$
->>>>>>> 3aab0745
 $SCRIPT_DIR/ctest_retry.bash -r 3 -d build/nav2_system_tests -t test_bt_navigator$
 $SCRIPT_DIR/ctest_retry.bash -r 3 -d build/nav2_system_tests -t test_bt_navigator_with_dijkstra$