--- conflicted
+++ resolved
@@ -32,19 +32,8 @@
     def __init__(self):
         super().__init__('nav2_tester')
         self.initial_pose_pub = self.create_publisher(PoseWithCovarianceStamped,
-<<<<<<< HEAD
-                                                      '/initialpose', 10)
-        self.goal_pub = self.create_publisher(PoseStamped, '/goal_pose', 10)
-
-        pose_qos = QoSProfile(
-          durability=QoSDurabilityPolicy.RMW_QOS_POLICY_DURABILITY_TRANSIENT_LOCAL,
-          reliability=QoSReliabilityPolicy.RMW_QOS_POLICY_RELIABILITY_RELIABLE,
-          history=QoSHistoryPolicy.RMW_QOS_POLICY_HISTORY_KEEP_LAST,
-          depth=1)
-=======
                                                       '/initialpose')
         self.goal_pub = self.create_publisher(PoseStamped, '/goal_pose')
->>>>>>> 3aab0745
 
         self.model_pose_sub = self.create_subscription(PoseWithCovarianceStamped,
                                                        '/amcl_pose', self.poseCallback, pose_qos)
