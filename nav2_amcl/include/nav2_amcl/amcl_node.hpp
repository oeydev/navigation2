--- conflicted
+++ resolved
@@ -202,10 +202,6 @@
   bool init_pose_received_on_inactive{false};
   bool initial_pose_is_known_{false};
   bool set_initial_pose_{false};
-<<<<<<< HEAD
-  bool always_reset_initial_pose_;
-=======
->>>>>>> 3aab0745
   double initial_pose_x_;
   double initial_pose_y_;
   double initial_pose_z_;
