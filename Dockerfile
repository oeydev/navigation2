# This dockerfile can be configured via --build-arg
# Build context must be the /navigation2 root folder for COPY.
# Example build command:
# export UNDERLAY_MIXINS="debug ccache"
# export OVERLAY_MIXINS="debug ccache coverage"
# docker build -t nav2:latest \
#   --build-arg UNDERLAY_MIXINS \
#   --build-arg OVERLAY_MIXINS ./
ARG FROM_IMAGE=osrf/ros2:nightly
<<<<<<< HEAD

# multi-stage for caching
FROM $FROM_IMAGE AS cache

# clone underlay source
ENV UNDERLAY_WS /opt/underlay_ws
RUN mkdir -p $UNDERLAY_WS/src
WORKDIR $UNDERLAY_WS
COPY ./tools/ros2_dependencies.repos ./
RUN vcs import src < ros2_dependencies.repos

# copy overlay source
ENV OVERLAY_WS /opt/overlay_ws
RUN mkdir -p $OVERLAY_WS/src
WORKDIR $OVERLAY_WS
COPY ./ src/navigation2

# copy manifests for caching
WORKDIR /opt
RUN find ./ -name "package.xml" | \
      xargs cp --parents -t /tmp && \
    find ./ -name "COLCON_IGNORE" | \
      xargs cp --parents -t /tmp

# multi-stage for building
FROM $FROM_IMAGE AS build

# install CI dependencies	
RUN apt-get update && apt-get install -q -y \	
      ccache \
      lcov \
    && rm -rf /var/lib/apt/lists/*

# copy underlay manifests
ENV UNDERLAY_WS /opt/underlay_ws
COPY --from=cache /tmp/underlay_ws $UNDERLAY_WS
WORKDIR $UNDERLAY_WS
=======
FROM $FROM_IMAGE

# install CI dependencies	
RUN apt-get update && \
    apt-get install -q -y \	
      ccache \
      lcov \
      python3-colcon-mixin \
    && rm -rf /var/lib/apt/lists/*

# setup colcon mixin / meta
RUN colcon mixin add upstream \
      https://raw.githubusercontent.com/colcon/colcon-mixin-repository/master/index.yaml && \
    colcon mixin update && \
    colcon metadata add upstream \
      https://raw.githubusercontent.com/colcon/colcon-metadata-repository/master/index.yaml && \
    colcon metadata update

# clone underlay source
ENV UNDERLAY_WS /opt/underlay_ws
RUN mkdir -p $UNDERLAY_WS/src
WORKDIR $UNDERLAY_WS
COPY ./tools/ros2_dependencies.repos ./
RUN vcs import src < ros2_dependencies.repos
>>>>>>> 3aab0745

# install underlay dependencies
RUN . /opt/ros/$ROS_DISTRO/setup.sh && \
    apt-get update && rosdep install -q -y \
      --from-paths src \
      --ignore-src \
    && rm -rf /var/lib/apt/lists/*

<<<<<<< HEAD
# copy underlay source
COPY --from=cache $UNDERLAY_WS ./

=======
>>>>>>> 3aab0745
# build underlay source
ARG UNDERLAY_MIXINS="release ccache"
ARG FAIL_ON_BUILD_FAILURE=True
RUN . /opt/ros/$ROS_DISTRO/setup.sh && \
    colcon build \
      --symlink-install \
      --mixin \
        $UNDERLAY_MIXINS \
    || touch build_failed && \
    if [ -f build_failed ] && [ -n "$FAIL_ON_BUILD_FAILURE" ]; then \
      exit 1; \
    fi

<<<<<<< HEAD
# copy overlay manifests
ENV OVERLAY_WS /opt/overlay_ws
COPY --from=cache /tmp/overlay_ws $OVERLAY_WS
WORKDIR $OVERLAY_WS

# install overlay dependencies
RUN . $UNDERLAY_WS/install/setup.sh && \
    apt-get update && rosdep install -q -y \
      --from-paths src \
      --ignore-src \
    && rm -rf /var/lib/apt/lists/*

# copy overlay source
COPY --from=cache $OVERLAY_WS ./

# build overlay source
ARG OVERLAY_MIXINS="release ccache"
=======
# copy overlay source
ENV OVERLAY_WS /opt/overlay_ws
RUN mkdir -p $OVERLAY_WS/src
WORKDIR $OVERLAY_WS
COPY ./ src/navigation2/

# install overlay dependencies
RUN . $UNDERLAY_WS/install/setup.sh && \
    apt-get update && \
    rosdep install -q -y \
      --from-paths \
        $UNDERLAY_WS/src \
        src \
      --ignore-src \
    && rm -rf /var/lib/apt/lists/*

# build overlay source
ARG OVERLAY_MIXINS="release ccache"
RUN rm $OVERLAY_WS/src/navigation2/nav2_system_tests/COLCON_IGNORE
>>>>>>> 3aab0745
RUN . $UNDERLAY_WS/install/setup.sh && \
    colcon build \
      --symlink-install \
      --mixin \
        $OVERLAY_MIXINS \
    || touch build_failed && \
    if [ -f build_failed ] && [ -n "$FAIL_ON_BUILD_FAILURE" ]; then \
      exit 1; \
    fi

# source overlay from entrypoint
RUN sed --in-place \
      's|^source .*|source "$OVERLAY_WS/install/setup.bash"|' \
      /ros_entrypoint.sh<|MERGE_RESOLUTION|>--- conflicted
+++ resolved
@@ -7,45 +7,6 @@
 #   --build-arg UNDERLAY_MIXINS \
 #   --build-arg OVERLAY_MIXINS ./
 ARG FROM_IMAGE=osrf/ros2:nightly
-<<<<<<< HEAD
-
-# multi-stage for caching
-FROM $FROM_IMAGE AS cache
-
-# clone underlay source
-ENV UNDERLAY_WS /opt/underlay_ws
-RUN mkdir -p $UNDERLAY_WS/src
-WORKDIR $UNDERLAY_WS
-COPY ./tools/ros2_dependencies.repos ./
-RUN vcs import src < ros2_dependencies.repos
-
-# copy overlay source
-ENV OVERLAY_WS /opt/overlay_ws
-RUN mkdir -p $OVERLAY_WS/src
-WORKDIR $OVERLAY_WS
-COPY ./ src/navigation2
-
-# copy manifests for caching
-WORKDIR /opt
-RUN find ./ -name "package.xml" | \
-      xargs cp --parents -t /tmp && \
-    find ./ -name "COLCON_IGNORE" | \
-      xargs cp --parents -t /tmp
-
-# multi-stage for building
-FROM $FROM_IMAGE AS build
-
-# install CI dependencies	
-RUN apt-get update && apt-get install -q -y \	
-      ccache \
-      lcov \
-    && rm -rf /var/lib/apt/lists/*
-
-# copy underlay manifests
-ENV UNDERLAY_WS /opt/underlay_ws
-COPY --from=cache /tmp/underlay_ws $UNDERLAY_WS
-WORKDIR $UNDERLAY_WS
-=======
 FROM $FROM_IMAGE
 
 # install CI dependencies	
@@ -70,7 +31,6 @@
 WORKDIR $UNDERLAY_WS
 COPY ./tools/ros2_dependencies.repos ./
 RUN vcs import src < ros2_dependencies.repos
->>>>>>> 3aab0745
 
 # install underlay dependencies
 RUN . /opt/ros/$ROS_DISTRO/setup.sh && \
@@ -79,12 +39,6 @@
       --ignore-src \
     && rm -rf /var/lib/apt/lists/*
 
-<<<<<<< HEAD
-# copy underlay source
-COPY --from=cache $UNDERLAY_WS ./
-
-=======
->>>>>>> 3aab0745
 # build underlay source
 ARG UNDERLAY_MIXINS="release ccache"
 ARG FAIL_ON_BUILD_FAILURE=True
@@ -98,25 +52,6 @@
       exit 1; \
     fi
 
-<<<<<<< HEAD
-# copy overlay manifests
-ENV OVERLAY_WS /opt/overlay_ws
-COPY --from=cache /tmp/overlay_ws $OVERLAY_WS
-WORKDIR $OVERLAY_WS
-
-# install overlay dependencies
-RUN . $UNDERLAY_WS/install/setup.sh && \
-    apt-get update && rosdep install -q -y \
-      --from-paths src \
-      --ignore-src \
-    && rm -rf /var/lib/apt/lists/*
-
-# copy overlay source
-COPY --from=cache $OVERLAY_WS ./
-
-# build overlay source
-ARG OVERLAY_MIXINS="release ccache"
-=======
 # copy overlay source
 ENV OVERLAY_WS /opt/overlay_ws
 RUN mkdir -p $OVERLAY_WS/src
@@ -136,7 +71,6 @@
 # build overlay source
 ARG OVERLAY_MIXINS="release ccache"
 RUN rm $OVERLAY_WS/src/navigation2/nav2_system_tests/COLCON_IGNORE
->>>>>>> 3aab0745
 RUN . $UNDERLAY_WS/install/setup.sh && \
     colcon build \
       --symlink-install \
