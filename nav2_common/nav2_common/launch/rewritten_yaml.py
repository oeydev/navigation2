--- conflicted
+++ resolved
@@ -79,20 +79,9 @@
   def perform(self, context: launch.LaunchContext) -> Text:
     yaml_filename = launch.utilities.perform_substitutions(context, self.name)
     rewritten_yaml = tempfile.NamedTemporaryFile(mode='w', delete=False)
-<<<<<<< HEAD
-    param_rewrites, keys_rewrites = self.resolve_rewrites(context)
-    data = yaml.safe_load(open(yaml_filename, 'r'))
-    self.substitute_params(data, param_rewrites)
-    self.substitute_keys(data, keys_rewrites)
-    if self.__root_key is not None:
-        root_key = launch.utilities.perform_substitutions(context, self.__root_key)
-        if root_key:
-            data = {root_key: data}
-=======
     resolved_rewrites = self.resolve_rewrites(context)
     data = yaml.safe_load(open(yaml_filename, 'r'))
     self.substitute_values(data, resolved_rewrites)
->>>>>>> 3aab0745
     yaml.dump(data, rewritten_yaml)
     rewritten_yaml.close()
     return rewritten_yaml.name
