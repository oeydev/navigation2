// Copyright (c) 2018 Intel Corporation
//
// Licensed under the Apache License, Version 2.0 (the "License");
// you may not use this file except in compliance with the License.
// You may obtain a copy of the License at
//
//     http://www.apache.org/licenses/LICENSE-2.0
//
// Unless required by applicable law or agreed to in writing, software
// distributed under the License is distributed on an "AS IS" BASIS,
// WITHOUT WARRANTIES OR CONDITIONS OF ANY KIND, either express or implied.
// See the License for the specific language governing permissions and
// limitations under the License.

#include "nav2_bt_navigator/bt_navigator.hpp"

#include <fstream>
#include <memory>
#include <streambuf>
#include <string>
#include <utility>

#include "nav2_behavior_tree/bt_conversions.hpp"

namespace nav2_bt_navigator
{

BtNavigator::BtNavigator()
: nav2_util::LifecycleNode("bt_navigator", "", true)
{
  RCLCPP_INFO(get_logger(), "Creating");

  // Declare this node's parameters
  declare_parameter("bt_xml_filename",
    rclcpp::ParameterValue(std::string("navigate_w_replanning_and_recovery.xml")));
}

BtNavigator::~BtNavigator()
{
  RCLCPP_INFO(get_logger(), "Destroying");
}

nav2_util::CallbackReturn
BtNavigator::on_configure(const rclcpp_lifecycle::State & /*state*/)
{
  RCLCPP_INFO(get_logger(), "Configuring");

  auto options = rclcpp::NodeOptions().arguments(
    {"--ros-args",
<<<<<<< HEAD
      "-r", std::string("__node:=") + get_name() + "_client_node",
=======
      std::string("__node:=") + get_name() + "_client_node",
>>>>>>> 3aab0745
      "--"});
  // Support for handling the topic-based goal pose from rviz
  client_node_ = std::make_shared<rclcpp::Node>("_", options);

  self_client_ = rclcpp_action::create_client<nav2_msgs::action::NavigateToPose>(
    client_node_, "NavigateToPose");

  tf_ = std::make_shared<tf2_ros::Buffer>(get_clock());
  auto timer_interface = std::make_shared<tf2_ros::CreateTimerROS>(
    get_node_base_interface(), get_node_timers_interface());
  tf_->setCreateTimerInterface(timer_interface);
  tf_->setUsingDedicatedThread(true);
  tf_listener_ = std::make_shared<tf2_ros::TransformListener>(*tf_, this, false);

  goal_sub_ = create_subscription<geometry_msgs::msg::PoseStamped>(
    "/goal_pose",
    rclcpp::SystemDefaultsQoS(),
    std::bind(&BtNavigator::onGoalPoseReceived, this, std::placeholders::_1));

  action_server_ = std::make_unique<ActionServer>(
    get_node_base_interface(),
    get_node_clock_interface(),
    get_node_logging_interface(),
    get_node_waitables_interface(),
    "NavigateToPose", std::bind(&BtNavigator::navigateToPose, this), false);

  // Create the class that registers our custom nodes and executes the BT
  bt_ = std::make_unique<nav2_behavior_tree::BehaviorTreeEngine>();

  // Create the path that will be returned from ComputePath and sent to FollowPath
  goal_ = std::make_shared<geometry_msgs::msg::PoseStamped>();
  path_ = std::make_shared<nav_msgs::msg::Path>();

  // Create the blackboard that will be shared by all of the nodes in the tree
  blackboard_ = BT::Blackboard::create<BT::BlackboardLocal>();

  // Put items on the blackboard
  blackboard_->set<geometry_msgs::msg::PoseStamped::SharedPtr>("goal", goal_);  // NOLINT
  blackboard_->set<nav_msgs::msg::Path::SharedPtr>("path", path_);  // NOLINT
  blackboard_->set<rclcpp::Node::SharedPtr>("node", client_node_);  // NOLINT
  blackboard_->set<std::shared_ptr<tf2_ros::Buffer>>("tf_buffer", tf_);  // NOLINT
  blackboard_->set<std::chrono::milliseconds>("node_loop_timeout", std::chrono::milliseconds(10));  // NOLINT
  blackboard_->set<bool>("path_updated", false);  // NOLINT
  blackboard_->set<bool>("initial_pose_received", false);  // NOLINT

  // Get the BT filename to use from the node parameter
  std::string bt_xml_filename;
  get_parameter("bt_xml_filename", bt_xml_filename);

  // Read the input BT XML from the specified file into a string
  std::ifstream xml_file(bt_xml_filename);

  if (!xml_file.good()) {
    RCLCPP_ERROR(get_logger(), "Couldn't open input XML file: %s", bt_xml_filename.c_str());
    return nav2_util::CallbackReturn::FAILURE;
  }

  xml_string_ = std::string(std::istreambuf_iterator<char>(xml_file),
      std::istreambuf_iterator<char>());

  RCLCPP_DEBUG(get_logger(), "Behavior Tree file: '%s'", bt_xml_filename.c_str());
  RCLCPP_DEBUG(get_logger(), "Behavior Tree XML: %s", xml_string_.c_str());

  // Create the Behavior Tree from the XML input (after registering our own node types)
  BT::Tree temp_tree = bt_->buildTreeFromText(xml_string_, blackboard_);

  // Unfortunately, the BT library provides the tree as a struct instead of a pointer. So, we will
  // createa new BT::Tree ourselves and move the data over
  tree_ = std::make_unique<BT::Tree>();
  tree_->root_node = temp_tree.root_node;
  tree_->nodes = std::move(temp_tree.nodes);
  temp_tree.root_node = nullptr;

  return nav2_util::CallbackReturn::SUCCESS;
}

nav2_util::CallbackReturn
BtNavigator::on_activate(const rclcpp_lifecycle::State & /*state*/)
{
  RCLCPP_INFO(get_logger(), "Activating");

  action_server_->activate();

  return nav2_util::CallbackReturn::SUCCESS;
}

nav2_util::CallbackReturn
BtNavigator::on_deactivate(const rclcpp_lifecycle::State & /*state*/)
{
  RCLCPP_INFO(get_logger(), "Deactivating");

  action_server_->deactivate();

  return nav2_util::CallbackReturn::SUCCESS;
}

nav2_util::CallbackReturn
BtNavigator::on_cleanup(const rclcpp_lifecycle::State & /*state*/)
{
  RCLCPP_INFO(get_logger(), "Cleaning up");

  goal_sub_.reset();
  client_node_.reset();
  self_client_.reset();
  tf_.reset();
  tf_listener_.reset();
  action_server_.reset();
  path_.reset();
  xml_string_.clear();
  tree_.reset();
  blackboard_.reset();
  bt_.reset();

  return nav2_util::CallbackReturn::SUCCESS;
}

nav2_util::CallbackReturn
BtNavigator::on_error(const rclcpp_lifecycle::State & /*state*/)
{
  RCLCPP_FATAL(get_logger(), "Lifecycle node entered error state");
  return nav2_util::CallbackReturn::SUCCESS;
}

nav2_util::CallbackReturn
BtNavigator::on_shutdown(const rclcpp_lifecycle::State & /*state*/)
{
  RCLCPP_INFO(get_logger(), "Shutting down");
  return nav2_util::CallbackReturn::SUCCESS;
}

void
BtNavigator::navigateToPose()
{
  initializeGoalPose();

  auto is_canceling = [this]() {
      if (action_server_ == nullptr) {
        RCLCPP_DEBUG(get_logger(), "Action server unavailable. Canceling.");
        return true;
      }

      if (!action_server_->is_server_active()) {
        RCLCPP_DEBUG(get_logger(), "Action server is inactive. Canceling.");
        return true;
      }

      return action_server_->is_cancel_requested();
    };

  auto on_loop = [this]() {
      if (action_server_->is_preempt_requested()) {
        RCLCPP_INFO(get_logger(), "Received goal preemption request");
        action_server_->accept_pending_goal();
        initializeGoalPose();
      }
    };

  // Execute the BT that was previously created in the configure step
  nav2_behavior_tree::BtStatus rc = bt_->run(tree_, on_loop, is_canceling);

  switch (rc) {
    case nav2_behavior_tree::BtStatus::SUCCEEDED:
      RCLCPP_INFO(get_logger(), "Navigation succeeded");
      action_server_->succeeded_current();
      break;

    case nav2_behavior_tree::BtStatus::FAILED:
      RCLCPP_ERROR(get_logger(), "Navigation failed");
      action_server_->terminate_goals();
      break;

    case nav2_behavior_tree::BtStatus::CANCELED:
      RCLCPP_INFO(get_logger(), "Navigation canceled");
      action_server_->terminate_goals();
      // Reset the BT so that it can be run again in the future
      bt_->resetTree(tree_->root_node);
      break;

    default:
      throw std::logic_error("Invalid status return from BT");
  }
}

void
BtNavigator::initializeGoalPose()
{
  auto goal = action_server_->get_current_goal();

  RCLCPP_INFO(get_logger(), "Begin navigating from current location to (%.2f, %.2f)",
    goal->pose.pose.position.x, goal->pose.pose.position.y);

  // Update the goal pose on the blackboard
  *(blackboard_->get<geometry_msgs::msg::PoseStamped::SharedPtr>("goal")) = goal->pose;
}

void
BtNavigator::onGoalPoseReceived(const geometry_msgs::msg::PoseStamped::SharedPtr pose)
{
  nav2_msgs::action::NavigateToPose::Goal goal;
  goal.pose = *pose;
  self_client_->async_send_goal(goal);
}

}  // namespace nav2_bt_navigator<|MERGE_RESOLUTION|>--- conflicted
+++ resolved
@@ -47,11 +47,7 @@
 
   auto options = rclcpp::NodeOptions().arguments(
     {"--ros-args",
-<<<<<<< HEAD
-      "-r", std::string("__node:=") + get_name() + "_client_node",
-=======
       std::string("__node:=") + get_name() + "_client_node",
->>>>>>> 3aab0745
       "--"});
   // Support for handling the topic-based goal pose from rviz
   client_node_ = std::make_shared<rclcpp::Node>("_", options);
