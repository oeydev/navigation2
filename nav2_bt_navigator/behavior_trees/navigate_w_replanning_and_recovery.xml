--- conflicted
+++ resolved
@@ -21,13 +21,8 @@
         </RecoveryNode>
       </Sequence>
       <SequenceStar name="RecoveryActions">
-<<<<<<< HEAD
-        <ClearEntireCostmap service_name="local_costmap/clear_entirely_local_costmap"/>
-        <ClearEntireCostmap service_name="global_costmap/clear_entirely_global_costmap"/>
-=======
         <ClearEntireCostmap service_name="/local_costmap/clear_entirely_local_costmap"/>
         <ClearEntireCostmap service_name="/global_costmap/clear_entirely_global_costmap"/>
->>>>>>> 3aab0745
         <Spin/>
         <Wait wait_duration="5"/>
       </SequenceStar>
